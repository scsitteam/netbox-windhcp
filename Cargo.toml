[package]
name = "netbox-windhcp"
version = "0.1.0"
edition = "2021"

# See more keys and their definitions at https://doc.rust-lang.org/cargo/reference/manifest.html

[dependencies]
bytes = "1.3.0"
chrono = { version = "0.4.23", features = ["serde"] }
<<<<<<< HEAD
clap = { version = "4.0.29", features = ["derive"] }
ipnet = { version = "2.5.1", features = ["serde"] }
=======
hmac = "0.12.1"
hyper = "0.14.23"
>>>>>>> 17025bef
log = { version = "0.4.17", features = ["serde"] }
log4rs = "1.2.0"
num = "0.4.0"
reqwest = { version = "0.11.13", features = ["json"] }
serde = { version = "1.0.149", features = ["derive"] }
serde_json = "1.0.89"
serde_yaml = "0.9.14"
<<<<<<< HEAD
tokio = { version = "1.22.0", features = ["rt", "macros", "rt-multi-thread", "signal", "process"] }
warp = "0.3.3"
windows = { version = "0.43.0", features = ["Win32_System_Console", "Win32_Foundation", "Win32_NetworkManagement_Dhcp"] }
=======
sha2 = "0.10.6"
tokio = { version = "1.22.0", features = ["rt", "macros", "rt-multi-thread", "signal", "process", "test-util"] }
warp = { version = "0.3.3", features = ["tokio-rustls", "tls"] }
windows = { version = "0.43.0", features = ["Win32_System_Console", "Win32_Foundation"] }
>>>>>>> 17025bef
windows-service = "0.5.0"
windy = "0.2.0"

[dev-dependencies]
libc = "0.2.138"<|MERGE_RESOLUTION|>--- conflicted
+++ resolved
@@ -8,13 +8,10 @@
 [dependencies]
 bytes = "1.3.0"
 chrono = { version = "0.4.23", features = ["serde"] }
-<<<<<<< HEAD
 clap = { version = "4.0.29", features = ["derive"] }
 ipnet = { version = "2.5.1", features = ["serde"] }
-=======
 hmac = "0.12.1"
 hyper = "0.14.23"
->>>>>>> 17025bef
 log = { version = "0.4.17", features = ["serde"] }
 log4rs = "1.2.0"
 num = "0.4.0"
@@ -22,16 +19,10 @@
 serde = { version = "1.0.149", features = ["derive"] }
 serde_json = "1.0.89"
 serde_yaml = "0.9.14"
-<<<<<<< HEAD
-tokio = { version = "1.22.0", features = ["rt", "macros", "rt-multi-thread", "signal", "process"] }
-warp = "0.3.3"
-windows = { version = "0.43.0", features = ["Win32_System_Console", "Win32_Foundation", "Win32_NetworkManagement_Dhcp"] }
-=======
 sha2 = "0.10.6"
 tokio = { version = "1.22.0", features = ["rt", "macros", "rt-multi-thread", "signal", "process", "test-util"] }
 warp = { version = "0.3.3", features = ["tokio-rustls", "tls"] }
-windows = { version = "0.43.0", features = ["Win32_System_Console", "Win32_Foundation"] }
->>>>>>> 17025bef
+windows = { version = "0.43.0", features = ["Win32_System_Console", "Win32_Foundation", "Win32_NetworkManagement_Dhcp"] }
 windows-service = "0.5.0"
 windy = "0.2.0"
 
